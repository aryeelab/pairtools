--- conflicted
+++ resolved
@@ -115,9 +115,6 @@
     stats,
     sample,
     filterbycov,
-<<<<<<< HEAD
-    header
-=======
+    header,
     scaling
->>>>>>> e53b0ee8
 )