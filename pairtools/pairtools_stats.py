--- conflicted
+++ resolved
@@ -27,23 +27,14 @@
 )
 @common_io_options
 def stats(input_path, output, merge, **kwargs):
-<<<<<<< HEAD
     """Calculate pairs statistics.
-=======
-    """Calculate pairs statistics. 
->>>>>>> a31f52db
 
     INPUT_PATH : by default, a .pairs/.pairsam file to calculate statistics.
     If not provided, the input is read from stdin.
     If --merge is specified, then INPUT_PATH is interpreted as an arbitrary number
     of stats files to merge.
-<<<<<<< HEAD
 
     The files with paths ending with .gz/.lz4 are decompressed by bgzip/lz4c.
-=======
-    
-    The files with paths ending with .gz/.lz4 are decompressed by bgzip/lz4c. 
->>>>>>> a31f52db
     """
     stats_py(input_path, output, merge, **kwargs)
 
@@ -75,16 +66,12 @@
     )
 
     header, body_stream = _headerops.get_header(instream)
-<<<<<<< HEAD
-=======
     cols = _headerops.extract_column_names(header)
->>>>>>> a31f52db
 
     # new stats class stuff would come here ...
     stats = PairCounter()
 
     # Collecting statistics
-<<<<<<< HEAD
     for line in body_stream:
         cols = line.rstrip().split(_pairsam_format.PAIRSAM_SEP)
 
@@ -101,11 +88,6 @@
 
         stats.add_pair(chrom1, pos1, strand1, chrom2, pos2, strand2, pair_type)
     stats.calculate_summaries()
-=======
-
-    for chunk in pd.read_table(body_stream, names=cols, chunksize=100_000):
-        stats.add_pairs_from_dataframe(chunk)
->>>>>>> a31f52db
 
     # save statistics to file ...
     stats.save(outstream)
@@ -210,19 +192,16 @@
         self._stat["cis_20kb+"] = 0
         self._stat["cis_40kb+"] = 0
 
-<<<<<<< HEAD
-        self._stat["chrom_freq"] = OrderedDict()
-
-        self._stat["dist_freq"] = OrderedDict(
-            [
-                ("+-", np.zeros(len(self._dist_bins), dtype=np.int)),
-                ("-+", np.zeros(len(self._dist_bins), dtype=np.int)),
-                ("--", np.zeros(len(self._dist_bins), dtype=np.int)),
-                ("++", np.zeros(len(self._dist_bins), dtype=np.int)),
-            ]
-        )
+        self._stat["chrom_freq"] = {}
+
+        self._stat["dist_freq"] = {
+            "+-": np.zeros(len(self._dist_bins), dtype=np.int),
+            "-+": np.zeros(len(self._dist_bins), dtype=np.int),
+            "--": np.zeros(len(self._dist_bins), dtype=np.int),
+            "++": np.zeros(len(self._dist_bins), dtype=np.int),
+        }
         # Summaries are derived from other stats and are recalculated on merge
-        self._stat["summary"] = OrderedDict(
+        self._stat["summary"] = dict(
             [
                 ("frac_cis", 0),
                 ("frac_cis_1kb+", 0),
@@ -234,16 +213,6 @@
                 ("complexity", 0),
             ]
         )
-=======
-        self._stat["chrom_freq"] = {}
-
-        self._stat["dist_freq"] = {
-            "+-": np.zeros(len(self._dist_bins), dtype=np.int),
-            "-+": np.zeros(len(self._dist_bins), dtype=np.int),
-            "--": np.zeros(len(self._dist_bins), dtype=np.int),
-            "++": np.zeros(len(self._dist_bins), dtype=np.int),
-        }
->>>>>>> a31f52db
 
     def __getitem__(self, key):
         if isinstance(key, str):
@@ -259,11 +228,7 @@
                 return self._stat[key]
         else:
             # clearly an error:
-<<<<<<< HEAD
             raise ValueError(f"{key} is not a valid key: must be str")
-=======
-            raise ValueError("{} is not a valid key: must be str".format(key))
->>>>>>> a31f52db
 
         # K_FIELDS:
         # process multi-key case:
@@ -277,13 +242,7 @@
                 return self._stat[k][k_fields[0]]
             else:
                 raise ValueError(
-<<<<<<< HEAD
                     f"{key} is not a valid key: {k} section implies 1 identifier"
-=======
-                    "{} is not a valid key: {} section implies 1 identifier".format(
-                        key, k
-                    )
->>>>>>> a31f52db
                 )
 
         elif k == "chrom_freq":
@@ -292,13 +251,7 @@
                 return self._stat[k][tuple(k_fields)]
             else:
                 raise ValueError(
-<<<<<<< HEAD
                     f"{key} is not a valid key: {k} section implies 2 identifiers"
-=======
-                    "{} is not a valid key: {} section implies 2 identifiers".format(
-                        key, k
-                    )
->>>>>>> a31f52db
                 )
 
         elif k == "dist_freq":
@@ -324,19 +277,10 @@
                 return self._stat["dist_freq"][dirs][bin_idx]
             else:
                 raise ValueError(
-<<<<<<< HEAD
                     f"{key} is not a valid key: {k} section implies 2 identifiers"
                 )
         else:
             raise ValueError(f"{k} is not a valid key")
-=======
-                    "{} is not a valid key: {} section implies 2 identifiers".format(
-                        key, k
-                    )
-                )
-        else:
-            raise ValueError("{} is not a valid key".format(k))
->>>>>>> a31f52db
 
     def __iter__(self):
         return iter(self._stat)
@@ -344,7 +288,6 @@
     def __len__(self):
         return len(self._stat)
 
-<<<<<<< HEAD
     def calculate_summaries(self):
         """calculate summary statistics (fraction of cis pairs at different cutoffs,
         complexity estimate) based on accumulated counts. Results are saved into
@@ -367,8 +310,6 @@
             self._stat["total_mapped"], self._stat["total_dups"]
         )
 
-=======
->>>>>>> a31f52db
     @classmethod
     def from_file(cls, file_handle):
         """create instance of PairCounter from file
@@ -412,11 +353,7 @@
                 # in this case key must be in ['pair_types','chrom_freq','dist_freq','dedup', 'summary']
                 # get the first 'key' and keep the remainders in 'key_fields'
                 key = key_fields.pop(0)
-<<<<<<< HEAD
-                if key in ["pair_types", "dedup", 'summary']:
-=======
-                if key in ["pair_types", "dedup"]:
->>>>>>> a31f52db
+                if key in ["pair_types", "dedup", "summary"]:
                     # assert there is only one element in key_fields left:
                     # 'pair_types' and 'dedup' treated the same
                     if len(key_fields) == 1:
@@ -540,8 +477,6 @@
                     self._stat["trans"] += 1
         else:
             self._stat["total_single_sided_mapped"] += 1
-<<<<<<< HEAD
-=======
 
     def add_pairs_from_dataframe(self, df, unmapped_chrom="!"):
         """Gather statistics for Hi-C pairs in a dataframe and add to the PairCounter.
@@ -569,7 +504,9 @@
         self._stat["total_unmapped"] += int(unmapped_count)
 
         # Count the mapped:
-        df_mapped = df.loc[(df["chrom1"] != unmapped_chrom) & (df["chrom2"] != unmapped_chrom), :]
+        df_mapped = df.loc[
+            (df["chrom1"] != unmapped_chrom) & (df["chrom2"] != unmapped_chrom), :
+        ]
         mapped_count = df_mapped.shape[0]
 
         self._stat["total_mapped"] += mapped_count
@@ -613,7 +550,6 @@
         self._stat["cis_10kb+"] += int(np.sum(dist >= 10000))
         self._stat["cis_20kb+"] += int(np.sum(dist >= 20000))
         self._stat["cis_40kb+"] += int(np.sum(dist >= 40000))
->>>>>>> a31f52db
 
     def __add__(self, other):
         # both PairCounter are implied to have a list of common fields:
@@ -645,17 +581,10 @@
                     union_keys_with_dups = list(self._stat[k].keys()) + list(
                         other._stat[k].keys()
                     )
-<<<<<<< HEAD
-                    # OrderedDict.fromkeys will take care of keys' order and duplicates in a consistent manner:
-                    # https://stackoverflow.com/questions/1720421/how-to-concatenate-two-lists-in-python
-                    # last comment to the 3rd Answer
-                    sum_stat._stat[k] = OrderedDict.fromkeys(union_keys_with_dups)
-=======
                     # dict.fromkeys will take care of keys' order and duplicates in a consistent manner:
                     # https://stackoverflow.com/questions/1720421/how-to-concatenate-two-lists-in-python
                     # last comment to the 3rd Answer
                     sum_stat._stat[k] = dict.fromkeys(union_keys_with_dups)
->>>>>>> a31f52db
                     # perform a summation:
                     for union_key in sum_stat._stat[k]:
                         sum_stat._stat[k][union_key] = self._stat[k].get(
@@ -675,17 +604,12 @@
             return self.__add__(other)
 
     def flatten(self):
-<<<<<<< HEAD
-        """return a flattened OrderedDic (formatted same way as .stats file)"""
-        # OrderedDict for flat store:
-        flat_stat = OrderedDict()
-=======
+
         """return a flattened dict (formatted same way as .stats file)
 
         """
         # dict for flat store:
         flat_stat = {}
->>>>>>> a31f52db
 
         # Storing statistics
         for k, v in self._stat.items():
@@ -710,13 +634,9 @@
                                 ).format(k, self._dist_bins[i], dirs)
                             # store key,value pair:
                             flat_stat[formatted_key] = freqs[i]
-<<<<<<< HEAD
                 elif (k in ["pair_types", "dedup", "summary"]) and v:
                     # 'pair_types', 'dedup' and 'summary' are simple dicts inside,
-=======
-                elif (k in ["pair_types", "dedup"]) and v:
-                    # 'pair_types' and 'dedup' are simple dicts inside,
->>>>>>> a31f52db
+
                     # treat them the exact same way:
                     for k_item, freq in v.items():
                         formatted_key = self._KEY_SEP.join(["{}", "{}"]).format(
@@ -760,8 +680,4 @@
 
 
 if __name__ == "__main__":
-<<<<<<< HEAD
-    stats()
-=======
-    stats()
->>>>>>> a31f52db
+    stats()