# -*- coding: utf-8 -*-
import os
import sys

from nose.tools import assert_raises

import subprocess

testdir = os.path.dirname(os.path.realpath(__file__))

from pairtools import parse, parse_algn, parse_cigar


def test_python_version():
    assert sys.version_info[0] == 3, "Use Python 3!"


def test_parse_cigar():
    assert parse_cigar("*") == {
        "cigar": "*",
        "read_len": 0,
        "matched_bp": 0,
        "algn_ref_span": 0,
        "algn_read_span": 0,
        "clip5_ref": 0,
        "clip3_ref": 0,
    }

    assert parse_cigar("50M") == {
        "cigar": "50M",
        "read_len": 50,
        "matched_bp": 50,
        "algn_ref_span": 50,
        "algn_read_span": 50,
        "clip5_ref": 0,
        "clip3_ref": 0,
    }

    assert parse_cigar("40M10S") == {
        "cigar": "40M10S",
        "read_len": 50,
        "matched_bp": 40,
        "algn_ref_span": 40,
        "algn_read_span": 40,
        "clip5_ref": 0,
        "clip3_ref": 10,
    }

    assert parse_cigar("10S40M") == {
        "cigar": "10S40M",
        "read_len": 50,
        "matched_bp": 40,
        "algn_ref_span": 40,
        "algn_read_span": 40,
        "clip5_ref": 10,
        "clip3_ref": 0,
    }

    assert parse_cigar("10S30M10S") == {
        "cigar": "10S30M10S",
        "read_len": 50,
        "matched_bp": 30,
        "algn_ref_span": 30,
        "algn_read_span": 30,
        "clip5_ref": 10,
        "clip3_ref": 10,
    }

    assert parse_cigar("30M10I10M") == {
        "cigar": "30M10I10M",
        "read_len": 50,
        "matched_bp": 40,
        "algn_ref_span": 40,
        "algn_read_span": 50,
        "clip5_ref": 0,
        "clip3_ref": 0,
    }

    assert parse_cigar("30M10D10M10S") == {
        "cigar": "30M10D10M10S",
        "read_len": 50,
        "matched_bp": 40,
        "algn_ref_span": 50,
        "algn_read_span": 40,
        "clip5_ref": 0,
        "clip3_ref": 10,
    }


def test_parse_algn():
    min_mapq = 50

    sam = "SRR1658570.5\t65\tchr12\t24316205\t60\t90M11S\t"
    "=\t46893391\t22577187\t.\t.\t"
    "NM:i:1\tMD:Z:36A53\tAS:i:85\tXS:i:19"
    samcols = sam.split("\t")
    parsed_algn = parse_algn(samcols, min_mapq)
    assert parsed_algn == {
        "chrom": "chr12",
        "pos": 24316205,
        "pos5": 24316205,
        "pos3": 24316294,
        "strand": "+",
        "dist_to_5": 0,
        "dist_to_3": 11,
        "mapq": 60,
        "is_unique": True,
        "is_mapped": True,
        "is_linear": True,
        "cigar": "90M11S",
        "algn_ref_span": 90,
        "algn_read_span": 90,
        "matched_bp": 90,
        "clip3_ref": 11,
        "clip5_ref": 0,
        "read_len": 101,
        "type": "U",
    }

    sam = (
        "readid01\t65\tchr1\t10\t60\t50M\tchr1\t200\t0\tSEQ\tPHRED"
        "\tFLAG1\tFLAG2\tSIMULATED:readid01,chr1,chr1,10,200,+,+,UU"
    )
    samcols = sam.split("\t")
    parsed_algn = parse_algn(samcols, min_mapq, True)
    assert parsed_algn == {
        "chrom": "chr1",
        "pos": 59,
        "pos5": 10,
        "pos3": 59,
        "strand": "+",
        "dist_to_5": 0,
        "dist_to_3": 0,
        "mapq": 60,
        "is_unique": True,
        "is_mapped": True,
        "is_linear": True,
        "cigar": "50M",
        "algn_ref_span": 50,
        "algn_read_span": 50,
        "matched_bp": 50,
        "clip3_ref": 0,
        "clip5_ref": 0,
        "read_len": 50,
        "type": "U",
    }

    sam = (
        "readid10\t77\t*\t0\t0\t*\t*\t0\t0\tSEQ\tPHRED"
        "\tFLAG1\tFLAG2\tSIMULATED:readid10,!,!,0,0,-,-,NN"
    )
    samcols = sam.split("\t")
    parsed_algn = parse_algn(samcols, min_mapq)
    assert parsed_algn == {
        "chrom": "!",
        "pos": 0,
        "pos5": 0,
        "pos3": 0,
        "strand": "-",
        "dist_to_5": 0,
        "dist_to_3": 0,
        "mapq": 0,
        "is_unique": False,
        "is_mapped": False,
        "is_linear": True,
        "cigar": "*",
        "algn_ref_span": 0,
        "algn_read_span": 0,
        "matched_bp": 0,
        "clip3_ref": 0,
        "clip5_ref": 0,
        "read_len": 0,
        "type": "N",
    }


def test_mock_sam():
    """Parse non-chimeric alignments with walks-policy mask."""
    mock_sam_path = os.path.join(testdir, "data", "mock.sam")
    mock_chroms_path = os.path.join(testdir, "data", "mock.chrom.sizes")
    try:
        result = subprocess.check_output(
            [
                "python",
                "-m",
                "pairtools",
                "parse",
                "--walks-policy",
                "mask",
                "-c",
                mock_chroms_path,
                mock_sam_path,
            ],
        ).decode("ascii")
    except subprocess.CalledProcessError as e:
        print(e.output)
        print(sys.exc_info())
        raise e

    # check if the header got transferred correctly
    sam_header = [l.strip() for l in open(mock_sam_path, "r") if l.startswith("@")]
    pairsam_header = [l.strip() for l in result.split("\n") if l.startswith("#")]
    for l in sam_header:
        assert any([l in l2 for l2 in pairsam_header])

    # check that the pairs got assigned properly
    for l in result.split("\n"):
        if l.startswith("#") or not l:
            continue

        assigned_pair = l.split("\t")[1:8]
        simulated_pair = l.split("CT:Z:SIMULATED:", 1)[1].split("\031", 1)[0].split(",")
        print(assigned_pair)
        print(simulated_pair)
        print()

<<<<<<< HEAD
=======
        assert assigned_pair == simulated_pair


def test_mock_sam_parse_all():
    """Parse all alignment in each read with walks-policy all."""
    mock_sam_path = os.path.join(testdir, "data", "mock.parse-all.sam")
    mock_chroms_path = os.path.join(testdir, "data", "mock.chrom.sizes")
    try:
        result = subprocess.check_output(
            [
                "python",
                "-m",
                "pairtools",
                "parse",
                "--walks-policy",
                "all",
                "-c",
                mock_chroms_path,
                "--add-junction-index",
                mock_sam_path,
            ],
        ).decode("ascii")
    except subprocess.CalledProcessError as e:
        print(e.output)
        print(sys.exc_info())
        raise e

    # check if the header got transferred correctly
    sam_header = [l.strip() for l in open(mock_sam_path, "r") if l.startswith("@")]
    pairsam_header = [l.strip() for l in result.split("\n") if l.startswith("#")]
    for l in sam_header:
        assert any([l in l2 for l2 in pairsam_header])

    # check that the pairs got assigned properly
    id_counter = 0
    prev_id = ""
    for l in result.split("\n"):
        if l.startswith("#") or not l:
            continue

        if prev_id == l.split("\t")[0]:
            id_counter += 1
        else:
            id_counter = 0
        prev_id = l.split("\t")[0]

        assigned_pair = l.split("\t")[1:8] + [l.split("\t")[-1]]
        simulated_pair = (
            l.split("CT:Z:SIMULATED:", 1)[1]
            .split("\031", 1)[0]
            .split("|")[id_counter]
            .split(",")
        )
        print(assigned_pair)
        print(simulated_pair, prev_id)
        print()

        assert assigned_pair == simulated_pair


def test_mock_pysam():
    """Parse non-chimeric alignments with walks-policy mask with pysam backend."""
    mock_sam_path = os.path.join(testdir, "data", "mock.sam")
    mock_chroms_path = os.path.join(testdir, "data", "mock.chrom.sizes")
    try:
        result = subprocess.check_output(
            [
                "python",
                "-m",
                "pairtools",
                "parse",
                "--walks-policy",
                "mask",
                "--pysam-backend",
                "-c",
                mock_chroms_path,
                mock_sam_path,
            ],
        ).decode("ascii")
    except subprocess.CalledProcessError as e:
        print(e.output)
        print(sys.exc_info())
        raise e

    # check if the header got transferred correctly
    sam_header = [l.strip() for l in open(mock_sam_path, "r") if l.startswith("@")]
    pairsam_header = [l.strip() for l in result.split("\n") if l.startswith("#")]
    for l in sam_header:
        assert any([l in l2 for l2 in pairsam_header])

    # check that the pairs got assigned properly
    for l in result.split("\n"):
        if l.startswith("#") or not l:
            continue

        assigned_pair = l.split("\t")[1:8]
        simulated_pair = l.split("CT:Z:SIMULATED:", 1)[1].split("\031", 1)[0].split(",")
        print(assigned_pair)
        print(simulated_pair)
        print()

        assert assigned_pair == simulated_pair


def test_mock_pysam_parse_all():
    """Parse all alignment in each read with walks-policy all and pysam backend."""
    mock_sam_path = os.path.join(testdir, "data", "mock.parse-all.sam")
    mock_chroms_path = os.path.join(testdir, "data", "mock.chrom.sizes")
    try:
        result = subprocess.check_output(
            [
                "python",
                "-m",
                "pairtools",
                "parse",
                "--walks-policy",
                "all",
                "--pysam-backend",
                "-c",
                mock_chroms_path,
                "--add-junction-index",
                mock_sam_path,
            ],
        ).decode("ascii")
    except subprocess.CalledProcessError as e:
        print(e.output)
        print(sys.exc_info())
        raise e

    # check if the header got transferred correctly
    sam_header = [l.strip() for l in open(mock_sam_path, "r") if l.startswith("@")]
    pairsam_header = [l.strip() for l in result.split("\n") if l.startswith("#")]
    for l in sam_header:
        assert any([l in l2 for l2 in pairsam_header])

    # check that the pairs got assigned properly
    id_counter = 0
    prev_id = ""
    for l in result.split("\n"):
        if l.startswith("#") or not l:
            continue

        if prev_id == l.split("\t")[0]:
            id_counter += 1
        else:
            id_counter = 0
        prev_id = l.split("\t")[0]

        assigned_pair = l.split("\t")[1:8] + [l.split("\t")[-1]]
        simulated_pair = (
            l.split("CT:Z:SIMULATED:", 1)[1]
            .split("\031", 1)[0]
            .split("|")[id_counter]
            .split(",")
        )
        print(assigned_pair)
        print(simulated_pair, prev_id)
        print()

>>>>>>> 9916c4da
        assert assigned_pair == simulated_pair<|MERGE_RESOLUTION|>--- conflicted
+++ resolved
@@ -214,14 +214,12 @@
         print(simulated_pair)
         print()
 
-<<<<<<< HEAD
-=======
         assert assigned_pair == simulated_pair
 
 
 def test_mock_sam_parse_all():
     """Parse all alignment in each read with walks-policy all."""
-    mock_sam_path = os.path.join(testdir, "data", "mock.parse-all.sam")
+    mock_sam_path = os.path.join(testdir, "data", "mock.parse2.sam")
     mock_chroms_path = os.path.join(testdir, "data", "mock.chrom.sizes")
     try:
         result = subprocess.check_output(
@@ -322,7 +320,7 @@
 
 def test_mock_pysam_parse_all():
     """Parse all alignment in each read with walks-policy all and pysam backend."""
-    mock_sam_path = os.path.join(testdir, "data", "mock.parse-all.sam")
+    mock_sam_path = os.path.join(testdir, "data", "mock.parse2.sam")
     mock_chroms_path = os.path.join(testdir, "data", "mock.chrom.sizes")
     try:
         result = subprocess.check_output(
@@ -375,5 +373,4 @@
         print(simulated_pair, prev_id)
         print()
 
->>>>>>> 9916c4da
         assert assigned_pair == simulated_pair