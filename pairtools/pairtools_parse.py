#!/usr/bin/env python
# -*- coding: utf-8 -*-
from collections import OrderedDict
import subprocess
import fileinput
import itertools
import click
import pipes
import sys
import os
import io
import pysam

from . import _fileio, _pairsam_format, _parse, _headerops, cli, common_io_options
from .pairtools_stats import PairCounter
from ._parse_pysam import AlignmentFilePairtoolized

UTIL_NAME = "pairtools_parse"

EXTRA_COLUMNS = [
    "mapq",
    "pos5",
    "pos3",
    "cigar",
    "read_len",
    "matched_bp",
    "algn_ref_span",
    "algn_read_span",
    "dist_to_5",
    "dist_to_3",
    "seq",
]


@cli.command()
@click.argument("sam_path", type=str, required=False)
@click.option(
    "-c",
    "--chroms-path",
    type=str,
    required=True,
    help="Chromosome order used to flip interchromosomal mates: "
    "path to a chromosomes file (e.g. UCSC chrom.sizes or similar) whose "
    "first column lists scaffold names. Any scaffolds not listed will be "
    "ordered lexicographically following the names provided.",
)
@click.option(
    "-o",
    "--output",
    type=str,
    default="",
    help="output file. "
    " If the path ends with .gz or .lz4, the output is bgzip-/lz4-compressed."
    "By default, the output is printed into stdout. ",
)
@click.option(
    "--assembly",
    type=str,
    help="Name of genome assembly (e.g. hg19, mm10) to store in the pairs header.",
)
@click.option(
    "--min-mapq",
    type=int,
    default=1,
    show_default=True,
    help="The minimal MAPQ score to consider a read as uniquely mapped",
)
@click.option(
    "--max-molecule-size",
    type=int,
    default=750,
    show_default=True,
    help="The maximal size of a Hi-C molecule; used to rescue single ligations"
    "(from molecules with three alignments) and to rescue complex ligations."
    "The default is based on oriented P(s) at short ranges of multiple Hi-C.",
)
@click.option(
    "--drop-readid",
    is_flag=True,
    help="If specified, do not add read ids to the output",
)
@click.option(
    "--drop-seq",
    is_flag=True,
    help="If specified, remove sequences and PHREDs from the sam fields",
)
@click.option(
    "--drop-sam", is_flag=True, help="If specified, do not add sams to the output"
)
@click.option(
    "--add-junction-index",
    is_flag=True,
    help="If specified, each pair will have junction index in the molecule",
)
@click.option(
    "--add-columns",
    type=click.STRING,
    default="",
    help="Report extra columns describing alignments "
    "Possible values (can take multiple values as a comma-separated "
    "list): a SAM tag (any pair of uppercase letters) or {}.".format(
        ", ".join(EXTRA_COLUMNS)
    ),
)
@click.option(
    "--output-parsed-alignments",
    type=str,
    default="",
    help="output file for all parsed alignments, including walks."
    " Useful for debugging and rnalysis of walks."
    " If file exists, it will be open in the append mode."
    " If the path ends with .gz or .lz4, the output is bgzip-/lz4-compressed."
    " By default, not used.",
)
@click.option(
    "--output-stats",
    type=str,
    default="",
<<<<<<< HEAD
    help='output file for various statistics of pairs file. '
        ' By default, statistics is not generated.'
    )
@click.option(
    '--report-alignment-end',
    type=click.Choice(['5', '3']),
    default='5',
    help='specifies whether the 5\' or 3\' end of the alignment is reported as'
    ' the position of the Hi-C read.'
    )
=======
    help="output file for various statistics of pairs file. "
    " By default, statistics is not generated.",
)
@click.option(
    "--report-alignment-end",
    type=click.Choice(["5", "3"]),
    default="5",
    help="specifies whether the 5' or 3' end of the alignment is reported as"
    " the position of the Hi-C read.",
)
>>>>>>> 9916c4da
@click.option(
    "--max-inter-align-gap",
    type=int,
    default=20,
    show_default=True,
    help="read segments that are not covered by any alignment and"
    ' longer than the specified value are treated as "null" alignments.'
    " These null alignments convert otherwise linear alignments into walks,"
    " and affect how they get reported as a Hi-C pair (see --walks-policy).",
)
@click.option(
    "--walks-policy",
<<<<<<< HEAD
    type=click.Choice(['mask', '5any', '5unique', '3any', '3unique']),
    default='mask',
    help='the policy for reporting unrescuable walks (reads containing more'
    ' than one alignment on one or both sides, that can not be explained by a'
    ' single ligation between two mappable DNA fragments).'
=======
    type=click.Choice(["mask", "5any", "5unique", "3any", "3unique", "all"]),
    default="mask",
    help="the policy for reporting unrescuable walks (reads containing more"
    " than one alignment on one or both sides, that can not be explained by a"
    " single ligation between two mappable DNA fragments)."
>>>>>>> 9916c4da
    ' "mask" - mask walks (chrom="!", pos=0, strand="-"); '
    ' "5any" - report the 5\'-most alignment on each side;'
    ' "5unique" - report the 5\'-most unique alignment on each side, if present;'
    ' "3any" - report the 3\'-most alignment on each side;'
    ' "3unique" - report the 3\'-most unique alignment on each side, if present;'
    ' "all" - report all available unique alignments on each side.',
    show_default=True,
)
@click.option(
    "--readid-transform",
    type=str,
    default=None,
    help="A Python expression to modify read IDs. Useful when read IDs differ "
    "between the two reads of a pair. Must be a valid Python expression that "
    "uses variables called readID and/or i (the 0-based index of the read pair "
    "in the bam file) and returns a new value, e.g. \"readID[:-2]+'_'+str(i)\". "
    "Make sure that transformed readIDs remain unique!",
    show_default=True,
)
@click.option(
    "--no-flip",
    is_flag=True,
    help="If specified, do not flip pairs in genomic order and instead preserve "
    "the order in which they were sequenced.",
)
@click.option(
    "--pysam-backend",
    is_flag=True,
    help="If specified, parse files with pysam for speedup.",
)
@common_io_options
def parse(
    sam_path,
    chroms_path,
    output,
    assembly,
    min_mapq,
    max_molecule_size,
    drop_readid,
    drop_seq,
    drop_sam,
    add_junction_index,
    add_columns,
    output_parsed_alignments,
    output_stats,
    **kwargs
):
    """Find ligation junctions in .sam, make .pairs.
    SAM_PATH : an input .sam/.bam file with paired-end sequence alignments of
    Hi-C molecules. If the path ends with .bam, the input is decompressed from
    bam with samtools. By default, the input is read from stdin.
    """
    parse_py(
        sam_path,
        chroms_path,
        output,
        assembly,
        min_mapq,
        max_molecule_size,
        drop_readid,
        drop_seq,
        drop_sam,
        add_junction_index,
        add_columns,
        output_parsed_alignments,
        output_stats,
        **kwargs
    )


def parse_py(
    sam_path,
    chroms_path,
    output,
    assembly,
    min_mapq,
    max_molecule_size,
    drop_readid,
    drop_seq,
    drop_sam,
    add_junction_index,
    add_columns,
    output_parsed_alignments,
    output_stats,
    **kwargs
):

    pysam_backend = kwargs.get("pysam_backend", False)

    ### Set up input stream
    if pysam_backend:
        if sam_path:  # open input sam file with pysam
            input_sam = AlignmentFilePairtoolized(sam_path, "r")
        else:  # read from stdin
            input_sam = AlignmentFilePairtoolized("_", "r")
    else:
        instream = (
            _fileio.auto_open(
                sam_path,
                mode="r",
                nproc=kwargs.get("nproc_in"),
                command=kwargs.get("cmd_in", None),
            )
            if sam_path
            else sys.stdin
        )

    ### Set up output streams
    outstream = (
        _fileio.auto_open(
            output,
            mode="w",
            nproc=kwargs.get("nproc_out"),
            command=kwargs.get("cmd_out", None),
        )
        if output
        else sys.stdout
    )
    out_alignments_stream = (
        _fileio.auto_open(
            output_parsed_alignments,
            mode="w",
            nproc=kwargs.get("nproc_out"),
            command=kwargs.get("cmd_out", None),
        )
        if output_parsed_alignments
        else None
    )
    out_stats_stream = (
        _fileio.auto_open(
            output_stats,
            mode="w",
            nproc=kwargs.get("nproc_out"),
            command=kwargs.get("cmd_out", None),
        )
        if output_stats
        else None
    )

    if out_alignments_stream:
        out_alignments_stream.write(
            "readID\tside\tchrom\tpos\tstrand\tmapq\tcigar\tdist_5_lo\tdist_5_hi\tmatched_bp\n"
        )

    # generate empty PairCounter if stats output is requested:
    out_stat = PairCounter() if output_stats else None

    ### Set up output parameters
    add_columns = [col for col in add_columns.split(",") if col]
    for col in add_columns:
        if not ((col in EXTRA_COLUMNS) or (len(col) == 2 and col.isupper())):
            raise Exception("{} is not a valid extra column".format(col))

    columns = _pairsam_format.COLUMNS + (
        [c + side for c in add_columns for side in ["1", "2"]]
    )

    if drop_sam:
        columns.pop(columns.index("sam1"))
        columns.pop(columns.index("sam2"))

    if not add_junction_index:
        columns.pop(columns.index("junction_index"))

    ### Parse header
    if pysam_backend:
        samheader = input_sam.header
    else:
        samheader, input_sam = _headerops.get_header(instream, comment_char="@")

    if not samheader:
        raise ValueError(
            "The input sam is missing a header! If reading a bam file, please use `samtools view -h` to include the header."
        )

    ### Parse chromosome files present in the input
    if pysam_backend:
        sam_chromsizes = _headerops.get_chromsizes_from_pysam_header(samheader)
    else:
        sam_chromsizes = _headerops.get_chromsizes_from_sam_header(samheader)
    chromosomes = _headerops.get_chrom_order(chroms_path, list(sam_chromsizes.keys()))

    ### Write new header to the pairsam file
    header = _headerops.make_standard_pairsheader(
        assembly=assembly,
        chromsizes=[(chrom, sam_chromsizes[chrom]) for chrom in chromosomes],
        columns=columns,
        shape="whole matrix" if kwargs["no_flip"] else "upper triangle",
    )

    if pysam_backend:
        header = _headerops.insert_samheader_pysam(header, samheader)
    else:
        header = _headerops.insert_samheader(header, samheader)
    header = _headerops.append_new_pg(header, ID=UTIL_NAME, PN=UTIL_NAME)
<<<<<<< HEAD
    outstream.writelines((l+'\n' for l in header))

    streaming_classify(body_stream, outstream, chromosomes, min_mapq,
                       max_molecule_size, drop_readid, drop_seq, drop_sam,
                       add_columns, out_alignments_stream, out_stat, **kwargs)
=======
    outstream.writelines((l + "\n" for l in header))

    ### Parse input and write to the outputs
    streaming_classify(
        input_sam,
        outstream,
        chromosomes,
        min_mapq,
        max_molecule_size,
        drop_readid,
        drop_seq,
        drop_sam,
        add_junction_index,
        add_columns,
        out_alignments_stream,
        out_stat,
        **kwargs
    )
>>>>>>> 9916c4da

    # save statistics to a file if it was requested:
    if out_stat:
        out_stat.save(out_stats_stream)

    if outstream != sys.stdout:
        outstream.close()
    # close optional output streams if needed:
    if out_alignments_stream:
        out_alignments_stream.close()
    if out_stats_stream:
        out_stats_stream.close()

<<<<<<< HEAD
def streaming_classify(instream, outstream, chromosomes, min_mapq, max_molecule_size,
                       drop_readid, drop_seq, drop_sam, add_columns,
                       out_alignments_stream, out_stat, **kwargs):
=======

def streaming_classify(
    instream,
    outstream,
    chromosomes,
    min_mapq,
    max_molecule_size,
    drop_readid,
    drop_seq,
    drop_sam,
    add_junction_index,
    add_columns,
    out_alignments_stream,
    out_stat,
    **kwargs
):
>>>>>>> 9916c4da
    """
    Parse input sam file and write to the outstream(s)
    """

    pysam_backend = kwargs.get("pysam_backend", False)

    ### Store output parameters in usable form:
    chrom_enum = dict(
        zip(
            [_pairsam_format.UNMAPPED_CHROM] + list(chromosomes),
            range(len(chromosomes) + 1),
        )
    )
    sam_tags = [col for col in add_columns if len(col) == 2 and col.isupper()]
    store_seq = "seq" in add_columns

    ### Create temporary variables that will be populated by parsing reads at each iteration over input:
    prev_readID = ""  # Placeholder for the read id
    sams1 = []  # Placeholder for the left alignments
    sams2 = []  # Placeholder for the right alignments
    aligned_segment = ""  # Placeholder for each aligned segment

    ### Compile readID transformation if requested:
    readID_transform = kwargs.get("readid_transform", None)
    if readID_transform is not None:
        readID_transform = compile(readID_transform, "<string>", "eval")

    ### Iterate over the input pysam:
    instream = iter(instream)
    while aligned_segment is not None:
        aligned_segment = next(
            instream, None
        )  # required for proper parsing of the last read

        if pysam_backend:
            readID = aligned_segment.query_name if aligned_segment else None
        else:
            readID = aligned_segment.split("\t", 1)[0] if aligned_segment else None
        if readID_transform is not None and readID is not None:
            readID = eval(readID_transform)

        # Perform parsing and writing when all the segments are parsed from the read:
        if not (aligned_segment) or ((readID != prev_readID) and prev_readID):

<<<<<<< HEAD
            for algn1, algn2, all_algns1, all_algns2 in _parse.parse_sams_into_pair(
=======
            for (
                algn1,
                algn2,
                all_algns1,
                all_algns2,
                junction_index,
            ) in _parse.parse_sams_into_pair(
>>>>>>> 9916c4da
                sams1,
                sams2,
                min_mapq,
                max_molecule_size,
                kwargs["max_inter_align_gap"],
                kwargs["walks_policy"],
                kwargs["report_alignment_end"] == "3",
                sam_tags,
                store_seq,
                pysam_backend,
            ):

                flip_pair = (not kwargs["no_flip"]) and (
                    not _parse.check_pair_order(algn1, algn2, chrom_enum)
                )

                if flip_pair:
                    algn1, algn2 = algn2, algn1
                    sams1, sams2 = sams2, sams1

                _parse.write_pairsam(
                    algn1,
                    algn2,
                    prev_readID,
<<<<<<< HEAD
                    sams1, sams2,
                    outstream,
                    drop_readid,
                    drop_sam,
                    add_columns)
=======
                    junction_index,
                    sams1,
                    sams2,
                    outstream,
                    drop_readid,
                    drop_sam,
                    add_junction_index,
                    add_columns,
                    pysam_backend,
                )
>>>>>>> 9916c4da

                # add a pair to PairCounter if stats output is requested:
                if out_stat:
                    out_stat.add_pair(
                        algn1["chrom"],
                        int(algn1["pos"]),
                        algn1["strand"],
                        algn2["chrom"],
                        int(algn2["pos"]),
                        algn2["strand"],
                        algn1["type"] + algn2["type"],
                    )

                if out_alignments_stream:
                    _parse.write_all_algnments(
                        prev_readID, all_algns1, all_algns2, out_alignments_stream
                    )

            sams1.clear()
            sams2.clear()

        if aligned_segment is not None:
            if pysam_backend:
                _parse.push_pysam(aligned_segment, drop_seq, sams1, sams2)
            else:
                _parse.push_sam(aligned_segment, drop_seq, sams1, sams2)
            prev_readID = readID


if __name__ == "__main__":
    parse()<|MERGE_RESOLUTION|>--- conflicted
+++ resolved
@@ -14,6 +14,7 @@
 from . import _fileio, _pairsam_format, _parse, _headerops, cli, common_io_options
 from .pairtools_stats import PairCounter
 from ._parse_pysam import AlignmentFilePairtoolized
+from ._parse import streaming_classify
 
 UTIL_NAME = "pairtools_parse"
 
@@ -116,18 +117,6 @@
     "--output-stats",
     type=str,
     default="",
-<<<<<<< HEAD
-    help='output file for various statistics of pairs file. '
-        ' By default, statistics is not generated.'
-    )
-@click.option(
-    '--report-alignment-end',
-    type=click.Choice(['5', '3']),
-    default='5',
-    help='specifies whether the 5\' or 3\' end of the alignment is reported as'
-    ' the position of the Hi-C read.'
-    )
-=======
     help="output file for various statistics of pairs file. "
     " By default, statistics is not generated.",
 )
@@ -138,7 +127,6 @@
     help="specifies whether the 5' or 3' end of the alignment is reported as"
     " the position of the Hi-C read.",
 )
->>>>>>> 9916c4da
 @click.option(
     "--max-inter-align-gap",
     type=int,
@@ -151,19 +139,11 @@
 )
 @click.option(
     "--walks-policy",
-<<<<<<< HEAD
-    type=click.Choice(['mask', '5any', '5unique', '3any', '3unique']),
-    default='mask',
-    help='the policy for reporting unrescuable walks (reads containing more'
-    ' than one alignment on one or both sides, that can not be explained by a'
-    ' single ligation between two mappable DNA fragments).'
-=======
     type=click.Choice(["mask", "5any", "5unique", "3any", "3unique", "all"]),
     default="mask",
     help="the policy for reporting unrescuable walks (reads containing more"
     " than one alignment on one or both sides, that can not be explained by a"
     " single ligation between two mappable DNA fragments)."
->>>>>>> 9916c4da
     ' "mask" - mask walks (chrom="!", pos=0, strand="-"); '
     ' "5any" - report the 5\'-most alignment on each side;'
     ' "5unique" - report the 5\'-most unique alignment on each side, if present;'
@@ -359,13 +339,6 @@
     else:
         header = _headerops.insert_samheader(header, samheader)
     header = _headerops.append_new_pg(header, ID=UTIL_NAME, PN=UTIL_NAME)
-<<<<<<< HEAD
-    outstream.writelines((l+'\n' for l in header))
-
-    streaming_classify(body_stream, outstream, chromosomes, min_mapq,
-                       max_molecule_size, drop_readid, drop_seq, drop_sam,
-                       add_columns, out_alignments_stream, out_stat, **kwargs)
-=======
     outstream.writelines((l + "\n" for l in header))
 
     ### Parse input and write to the outputs
@@ -384,7 +357,6 @@
         out_stat,
         **kwargs
     )
->>>>>>> 9916c4da
 
     # save statistics to a file if it was requested:
     if out_stat:
@@ -398,153 +370,5 @@
     if out_stats_stream:
         out_stats_stream.close()
 
-<<<<<<< HEAD
-def streaming_classify(instream, outstream, chromosomes, min_mapq, max_molecule_size,
-                       drop_readid, drop_seq, drop_sam, add_columns,
-                       out_alignments_stream, out_stat, **kwargs):
-=======
-
-def streaming_classify(
-    instream,
-    outstream,
-    chromosomes,
-    min_mapq,
-    max_molecule_size,
-    drop_readid,
-    drop_seq,
-    drop_sam,
-    add_junction_index,
-    add_columns,
-    out_alignments_stream,
-    out_stat,
-    **kwargs
-):
->>>>>>> 9916c4da
-    """
-    Parse input sam file and write to the outstream(s)
-    """
-
-    pysam_backend = kwargs.get("pysam_backend", False)
-
-    ### Store output parameters in usable form:
-    chrom_enum = dict(
-        zip(
-            [_pairsam_format.UNMAPPED_CHROM] + list(chromosomes),
-            range(len(chromosomes) + 1),
-        )
-    )
-    sam_tags = [col for col in add_columns if len(col) == 2 and col.isupper()]
-    store_seq = "seq" in add_columns
-
-    ### Create temporary variables that will be populated by parsing reads at each iteration over input:
-    prev_readID = ""  # Placeholder for the read id
-    sams1 = []  # Placeholder for the left alignments
-    sams2 = []  # Placeholder for the right alignments
-    aligned_segment = ""  # Placeholder for each aligned segment
-
-    ### Compile readID transformation if requested:
-    readID_transform = kwargs.get("readid_transform", None)
-    if readID_transform is not None:
-        readID_transform = compile(readID_transform, "<string>", "eval")
-
-    ### Iterate over the input pysam:
-    instream = iter(instream)
-    while aligned_segment is not None:
-        aligned_segment = next(
-            instream, None
-        )  # required for proper parsing of the last read
-
-        if pysam_backend:
-            readID = aligned_segment.query_name if aligned_segment else None
-        else:
-            readID = aligned_segment.split("\t", 1)[0] if aligned_segment else None
-        if readID_transform is not None and readID is not None:
-            readID = eval(readID_transform)
-
-        # Perform parsing and writing when all the segments are parsed from the read:
-        if not (aligned_segment) or ((readID != prev_readID) and prev_readID):
-
-<<<<<<< HEAD
-            for algn1, algn2, all_algns1, all_algns2 in _parse.parse_sams_into_pair(
-=======
-            for (
-                algn1,
-                algn2,
-                all_algns1,
-                all_algns2,
-                junction_index,
-            ) in _parse.parse_sams_into_pair(
->>>>>>> 9916c4da
-                sams1,
-                sams2,
-                min_mapq,
-                max_molecule_size,
-                kwargs["max_inter_align_gap"],
-                kwargs["walks_policy"],
-                kwargs["report_alignment_end"] == "3",
-                sam_tags,
-                store_seq,
-                pysam_backend,
-            ):
-
-                flip_pair = (not kwargs["no_flip"]) and (
-                    not _parse.check_pair_order(algn1, algn2, chrom_enum)
-                )
-
-                if flip_pair:
-                    algn1, algn2 = algn2, algn1
-                    sams1, sams2 = sams2, sams1
-
-                _parse.write_pairsam(
-                    algn1,
-                    algn2,
-                    prev_readID,
-<<<<<<< HEAD
-                    sams1, sams2,
-                    outstream,
-                    drop_readid,
-                    drop_sam,
-                    add_columns)
-=======
-                    junction_index,
-                    sams1,
-                    sams2,
-                    outstream,
-                    drop_readid,
-                    drop_sam,
-                    add_junction_index,
-                    add_columns,
-                    pysam_backend,
-                )
->>>>>>> 9916c4da
-
-                # add a pair to PairCounter if stats output is requested:
-                if out_stat:
-                    out_stat.add_pair(
-                        algn1["chrom"],
-                        int(algn1["pos"]),
-                        algn1["strand"],
-                        algn2["chrom"],
-                        int(algn2["pos"]),
-                        algn2["strand"],
-                        algn1["type"] + algn2["type"],
-                    )
-
-                if out_alignments_stream:
-                    _parse.write_all_algnments(
-                        prev_readID, all_algns1, all_algns2, out_alignments_stream
-                    )
-
-            sams1.clear()
-            sams2.clear()
-
-        if aligned_segment is not None:
-            if pysam_backend:
-                _parse.push_pysam(aligned_segment, drop_seq, sams1, sams2)
-            else:
-                _parse.push_sam(aligned_segment, drop_seq, sams1, sams2)
-            prev_readID = readID
-
-
 if __name__ == "__main__":
     parse()