--- conflicted
+++ resolved
@@ -9,177 +9,12 @@
 testdir = os.path.dirname(os.path.realpath(__file__))
 
 
-
 def test_python_version():
     assert sys.version_info[0] == 3, "Use Python 3!"
 
 
-<<<<<<< HEAD
-def test_parse_cigar():
-    assert parse_cigar("*") == {
-        "cigar": "*",
-        "read_len": 0,
-        "matched_bp": 0,
-        "algn_ref_span": 0,
-        "algn_read_span": 0,
-        "clip5_ref": 0,
-        "clip3_ref": 0,
-    }
-
-    assert parse_cigar("50M") == {
-        "cigar": "50M",
-        "read_len": 50,
-        "matched_bp": 50,
-        "algn_ref_span": 50,
-        "algn_read_span": 50,
-        "clip5_ref": 0,
-        "clip3_ref": 0,
-    }
-
-    assert parse_cigar("40M10S") == {
-        "cigar": "40M10S",
-        "read_len": 50,
-        "matched_bp": 40,
-        "algn_ref_span": 40,
-        "algn_read_span": 40,
-        "clip5_ref": 0,
-        "clip3_ref": 10,
-    }
-
-    assert parse_cigar("10S40M") == {
-        "cigar": "10S40M",
-        "read_len": 50,
-        "matched_bp": 40,
-        "algn_ref_span": 40,
-        "algn_read_span": 40,
-        "clip5_ref": 10,
-        "clip3_ref": 0,
-    }
-
-    assert parse_cigar("10S30M10S") == {
-        "cigar": "10S30M10S",
-        "read_len": 50,
-        "matched_bp": 30,
-        "algn_ref_span": 30,
-        "algn_read_span": 30,
-        "clip5_ref": 10,
-        "clip3_ref": 10,
-    }
-
-    assert parse_cigar("30M10I10M") == {
-        "cigar": "30M10I10M",
-        "read_len": 50,
-        "matched_bp": 40,
-        "algn_ref_span": 40,
-        "algn_read_span": 50,
-        "clip5_ref": 0,
-        "clip3_ref": 0,
-    }
-
-    assert parse_cigar("30M10D10M10S") == {
-        "cigar": "30M10D10M10S",
-        "read_len": 50,
-        "matched_bp": 40,
-        "algn_ref_span": 50,
-        "algn_read_span": 40,
-        "clip5_ref": 0,
-        "clip3_ref": 10,
-    }
-
-
-def test_parse_algn():
-    min_mapq = 50
-
-    sam = "SRR1658570.5\t65\tchr12\t24316205\t60\t90M11S\t"
-    "=\t46893391\t22577187\t.\t.\t"
-    "NM:i:1\tMD:Z:36A53\tAS:i:85\tXS:i:19"
-    samcols = sam.split("\t")
-    parsed_algn = parse_algn(samcols, min_mapq)
-    assert parsed_algn == {
-        "chrom": "chr12",
-        "pos": 24316205,
-        "pos5": 24316205,
-        "pos3": 24316294,
-        "strand": "+",
-        "dist_to_5": 0,
-        "dist_to_3": 11,
-        "mapq": 60,
-        "is_unique": True,
-        "is_mapped": True,
-        "is_linear": True,
-        "cigar": "90M11S",
-        "algn_ref_span": 90,
-        "algn_read_span": 90,
-        "matched_bp": 90,
-        "clip3_ref": 11,
-        "clip5_ref": 0,
-        "read_len": 101,
-        "type": "U",
-    }
-
-    sam = (
-        "readid01\t65\tchr1\t10\t60\t50M\tchr1\t200\t0\tSEQ\tPHRED"
-        "\tFLAG1\tFLAG2\tSIMULATED:readid01,chr1,chr1,10,200,+,+,UU"
-    )
-    samcols = sam.split("\t")
-    parsed_algn = parse_algn(samcols, min_mapq, True)
-    assert parsed_algn == {
-        "chrom": "chr1",
-        "pos": 59,
-        "pos5": 10,
-        "pos3": 59,
-        "strand": "+",
-        "dist_to_5": 0,
-        "dist_to_3": 0,
-        "mapq": 60,
-        "is_unique": True,
-        "is_mapped": True,
-        "is_linear": True,
-        "cigar": "50M",
-        "algn_ref_span": 50,
-        "algn_read_span": 50,
-        "matched_bp": 50,
-        "clip3_ref": 0,
-        "clip5_ref": 0,
-        "read_len": 50,
-        "type": "U",
-    }
-
-    sam = (
-        "readid10\t77\t*\t0\t0\t*\t*\t0\t0\tSEQ\tPHRED"
-        "\tFLAG1\tFLAG2\tSIMULATED:readid10,!,!,0,0,-,-,NN"
-    )
-    samcols = sam.split("\t")
-    parsed_algn = parse_algn(samcols, min_mapq)
-    assert parsed_algn == {
-        "chrom": "!",
-        "pos": 0,
-        "pos5": 0,
-        "pos3": 0,
-        "strand": "-",
-        "dist_to_5": 0,
-        "dist_to_3": 0,
-        "mapq": 0,
-        "is_unique": False,
-        "is_mapped": False,
-        "is_linear": True,
-        "cigar": "*",
-        "algn_ref_span": 0,
-        "algn_read_span": 0,
-        "matched_bp": 0,
-        "clip3_ref": 0,
-        "clip5_ref": 0,
-        "read_len": 0,
-        "type": "N",
-    }
-
-
-def test_mock_sam():
-    """Parse non-chimeric alignments with walks-policy mask."""
-=======
 def test_mock_pysam():
     """Parse non-chimeric alignments with walks-policy mask with pysam backend."""
->>>>>>> bb5e919e
     mock_sam_path = os.path.join(testdir, "data", "mock.sam")
     mock_chroms_path = os.path.join(testdir, "data", "mock.chrom.sizes")
     try:
@@ -221,15 +56,9 @@
         assert assigned_pair == simulated_pair
 
 
-<<<<<<< HEAD
-def test_mock_sam_parse_all():
-    """Parse all alignment in each read with walks-policy all."""
-    mock_sam_path = os.path.join(testdir, "data", "mock.parse2.sam")
-=======
 def test_mock_pysam_parse_all():
     """Parse all alignment in each read with walks-policy all and pysam backend."""
     mock_sam_path = os.path.join(testdir, "data", "mock.parse-all.sam")
->>>>>>> bb5e919e
     mock_chroms_path = os.path.join(testdir, "data", "mock.chrom.sizes")
     try:
         result = subprocess.check_output(
@@ -281,109 +110,4 @@
         print(simulated_pair, prev_id)
         print()
 
-<<<<<<< HEAD
         assert assigned_pair == simulated_pair
-
-
-def test_mock_pysam():
-    """Parse non-chimeric alignments with walks-policy mask with pysam backend."""
-    mock_sam_path = os.path.join(testdir, "data", "mock.sam")
-    mock_chroms_path = os.path.join(testdir, "data", "mock.chrom.sizes")
-    try:
-        result = subprocess.check_output(
-            [
-                "python",
-                "-m",
-                "pairtools",
-                "parse",
-                "--walks-policy",
-                "mask",
-                "--pysam-backend",
-                "-c",
-                mock_chroms_path,
-                mock_sam_path,
-            ],
-        ).decode("ascii")
-    except subprocess.CalledProcessError as e:
-        print(e.output)
-        print(sys.exc_info())
-        raise e
-
-    # check if the header got transferred correctly
-    sam_header = [l.strip() for l in open(mock_sam_path, "r") if l.startswith("@")]
-    pairsam_header = [l.strip() for l in result.split("\n") if l.startswith("#")]
-    for l in sam_header:
-        assert any([l in l2 for l2 in pairsam_header])
-
-    # check that the pairs got assigned properly
-    for l in result.split("\n"):
-        if l.startswith("#") or not l:
-            continue
-
-        assigned_pair = l.split("\t")[1:8]
-        simulated_pair = l.split("CT:Z:SIMULATED:", 1)[1].split("\031", 1)[0].split(",")
-        print(assigned_pair)
-        print(simulated_pair)
-        print()
-
-        assert assigned_pair == simulated_pair
-
-
-def test_mock_pysam_parse_all():
-    """Parse all alignment in each read with walks-policy all and pysam backend."""
-    mock_sam_path = os.path.join(testdir, "data", "mock.parse2.sam")
-    mock_chroms_path = os.path.join(testdir, "data", "mock.chrom.sizes")
-    try:
-        result = subprocess.check_output(
-            [
-                "python",
-                "-m",
-                "pairtools",
-                "parse",
-                "--walks-policy",
-                "all",
-                "--pysam-backend",
-                "-c",
-                mock_chroms_path,
-                "--add-junction-index",
-                mock_sam_path,
-            ],
-        ).decode("ascii")
-    except subprocess.CalledProcessError as e:
-        print(e.output)
-        print(sys.exc_info())
-        raise e
-
-    # check if the header got transferred correctly
-    sam_header = [l.strip() for l in open(mock_sam_path, "r") if l.startswith("@")]
-    pairsam_header = [l.strip() for l in result.split("\n") if l.startswith("#")]
-    for l in sam_header:
-        assert any([l in l2 for l2 in pairsam_header])
-
-    # check that the pairs got assigned properly
-    id_counter = 0
-    prev_id = ""
-    for l in result.split("\n"):
-        if l.startswith("#") or not l:
-            continue
-
-        if prev_id == l.split("\t")[0]:
-            id_counter += 1
-        else:
-            id_counter = 0
-        prev_id = l.split("\t")[0]
-
-        assigned_pair = l.split("\t")[1:8] + [l.split("\t")[-1]]
-        simulated_pair = (
-            l.split("CT:Z:SIMULATED:", 1)[1]
-            .split("\031", 1)[0]
-            .split("|")[id_counter]
-            .split(",")
-        )
-        print(assigned_pair)
-        print(simulated_pair, prev_id)
-        print()
-
-=======
->>>>>>> bb5e919e
-        assert assigned_pair == simulated_pair