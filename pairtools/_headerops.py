--- conflicted
+++ resolved
@@ -111,12 +111,6 @@
     return chromsizes
 
 
-<<<<<<< HEAD
-def get_chromsizes_from_sam_header(samheader):
-    """Convert sam header to pairtools chromosomes (Ordered dict)."""
-    SQs = [l.split("\t") for l in samheader if l.startswith("@SQ")]
-    chromsizes = [(sq[1][3:], int(sq[2][3:])) for sq in SQs]
-=======
 def get_chromsizes_from_pysam_header(samheader):
     """Convert pysam header to pairtools chromosomes (Ordered dict).
 
@@ -131,7 +125,6 @@
     """
     SQs = samheader.to_dict()["SQ"]
     chromsizes = [(sq["SN"], int(sq["LN"])) for sq in SQs]
->>>>>>> bb5e919e
     return OrderedDict(chromsizes)
 
 
