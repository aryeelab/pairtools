import shutil
import pipes
import subprocess


class ParseError(Exception):
    pass

def auto_open(path, mode, nproc=1, command=None):
    '''Guess the file format from the extension and use the corresponding binary 
    to open it for reading or writing. If the extension is not known, open the
    file as text.

    If the binary allows parallel execution, specify the number of threads 
    with `nproc`.

    If `command` is supplied, use it to open the file instead of auto-guessing.
    The command must accept the filename as the last argument, accept input 
    through stdin and print output into stdout.

    Supported extensions and binaries (with comments):
    .bam - samtools view (allows parallel writing)
    .gz - pbgzip if available, otherwise bgzip 
    .lz4 - lz4c (does not support parallel execution)
    '''
    if command:
        if mode =='w': 
            t = pipes.Template()
            t.append(command, '--')
            f = t.open(path, 'w')
        elif mode =='r': 
            t = pipes.Template()
            t.append(command, '--')
            f = t.open(path, 'r')
        else:
            raise ValueError("Unknown mode : {}".format(mode))
        return f

    elif path.endswith('.bam'):
        if shutil.which('samtools') is None:
            raise ValueError({
                'w':'samtools is not found, cannot compress output',
                'r':'samtools is not found, cannot decompress input'
                    }[mode])
        if mode =='w': 
            t = pipes.Template()
            t.append('samtools view -bS {} -'.format(
                         '-@ '+str(nproc-1) if nproc>1 else ''),
                     '--')
            f = t.open(path, 'w')
        elif mode =='r': 
            t = pipes.Template()
            t.append('samtools view -h', '--')
            f = t.open(path, 'r')
        else:
            raise ValueError("Unknown mode for .bam : {}".format(mode))
        return f

    elif path.endswith('.gz'):
        if shutil.which('pbgzip') is not None:
            if mode =='w': 
                t = pipes.Template()
                t.append('pbgzip -c -n {}'.format(nproc), '--')
                f = t.open(path, 'w')
            elif mode =='a': 
                t = pipes.Template()
                t.append('pbgzip -c -n {} $IN >> $OUT'.format(nproc), 'ff')
                f = t.open(path, 'w')
            elif mode =='r': 
                t = pipes.Template()
                t.append('pbgzip -dc -n {}'.format(nproc), '--')
                f = t.open(path, 'r')
            else:
                raise ValueError("Unknown mode for .gz : {}".format(mode))
<<<<<<< HEAD
=======
            return f
            
>>>>>>> 4afe000c
        elif shutil.which('bgzip') is not None:
            if mode =='w': 
                t = pipes.Template()
                t.append('bgzip -c -@ {}'.format(nproc), '--')
                f = t.open(path, 'w')
            elif mode =='a': 
                t = pipes.Template()
                t.append('bgzip -c -@ {} $IN >> $OUT'.format(nproc), 'ff')
                f = t.open(path, 'w')
            elif mode =='r': 
                t = pipes.Template()
                t.append('bgzip -dc -@ {}'.format(nproc), '--')
                f = t.open(path, 'r')
            else:
                raise ValueError("Unknown mode for .gz : {}".format(mode))
<<<<<<< HEAD
        elif shutil.which('gzip') is not None:
            if mode =='w': 
                t = pipes.Template()
                t.append('gzip -c', '--')
                f = t.open(path, 'w')
            elif mode =='a': 
                t = pipes.Template()
                t.append('gzip -c $IN >> $OUT', 'ff')
                f = t.open(path, 'w')
            elif mode =='r': 
                t = pipes.Template()
                t.append('gzip -dc', '--')
                f = t.open(path, 'r')
            else:
                raise ValueError("Unknown mode for .gz : {}".format(mode))
        else:
            raise ValueError({
                    'w':'pbgzip, bgzip and gzip are not found, cannot compress output',
                    'a':'pbgzip, bgzip and gzip are is not found, cannot compress output',
                    'r':'pbgzip, bgzip and gzip are is not found, cannot decompress input'
                        }[mode])
        return f
=======
            return f

        else:
            raise ValueError({
                'w':'neither pbgzip nor bgzip are found, cannot compress output',
                'a':'neither pbgzip nor bgzip are found, cannot compress output',
                'r':'neither pbgzip nor bgzip are found, cannot decompress input'
                    }[mode])
        
>>>>>>> 4afe000c
    elif path.endswith('.lz4'):
        if shutil.which('lz4c') is None:
            raise ValueError({
                'w':'lz4c is not found, cannot compress output',
                'a':'lz4c is not found, cannot compress output',
                'r':'lz4c is not found, cannot decompress input'
                    }[mode])
        if mode =='w': 
            t = pipes.Template()
            t.append('lz4c -cz', '--')
            f = t.open(path, 'w')
        elif mode =='a': 
            t = pipes.Template()
            t.append('lz4c -cz $IN >> $OUT', 'ff')
            f = t.open(path, 'w')
        elif mode =='r': 
            t = pipes.Template()
            t.append('lz4c -cd', '--')
            f = t.open(path, 'r')
        else:
            raise ValueError("Unknown mode : {}".format(mode))
        return f
    else:
        return open(path, mode)



class PipedIO:
    def __init__(self, file_or_path, command, mode='r'):
        """
        An experimental class that reads/writes a file, piping the contents 
        through another process.

        Parameters
        ----------
        file_or_path : file-like object or str
            A path to the input/output file or an already opened 
            file-like object.
        command : str
            A command to launch a reading/writing process.
            If mode is 'w', the process must accept input via stdin.
            If mode is 'r', the process must put output into stdout.
            If mode is 'r' and file_or_path is str, the path will be 
            appended to the command as the last argument. 
        mode : str
            The mode for opening, same as in open(mode=).

        Returns
        -------
        file: a file-like object  
        """

        if issubclass(type(command), str):
            command = command.split(' ')
        self._command = command
        self._mode = mode
        
        if mode.startswith('r'):
            if issubclass(type(file_or_path), str):
                self._proc = subprocess.Popen(command + [file_or_path], universal_newlines=True, stdout=subprocess.PIPE)
            else:
                self._proc = subprocess.Popen(command, universal_newlines=True, stdin=file_or_path, stdout=subprocess.PIPE)
            self._stream = self._proc.stdout
            
            self._close_stream = self._proc.stdout.close
                
        elif mode.startswith('w') or mode.startswith('a'):
            f = open(file_or_path, mode=mode) if issubclass(type(file_or_path), str) else file_or_path
            self._proc = subprocess.Popen(command, universal_newlines=True, stdin=subprocess.PIPE, stdout=f)
            self._stream = self._proc.stdin


        self.buffer = self._stream.buffer
        self.closed = self._stream.closed
        self.flush = self._stream.flush
        self.fileno = self._stream.fileno

        self.read = self._stream.read
        self.readline = self._stream.readline
        self.readlines = self._stream.readlines
        
        
        self.seek = self._stream.seek
        self.seekable = self._stream.seekable
        self.truncate = self._stream.truncate
        self.tell = self._stream.tell

        self.writable = self._stream.writable
        self.write = self._stream.write
        self.writelines = self._stream.writelines
    
            
    def close(self, timeout=None):
        self._stream.close()
        retcode = self._proc.wait(timeout=timeout)
        return retcode
        <|MERGE_RESOLUTION|>--- conflicted
+++ resolved
@@ -72,11 +72,6 @@
                 f = t.open(path, 'r')
             else:
                 raise ValueError("Unknown mode for .gz : {}".format(mode))
-<<<<<<< HEAD
-=======
-            return f
-            
->>>>>>> 4afe000c
         elif shutil.which('bgzip') is not None:
             if mode =='w': 
                 t = pipes.Template()
@@ -92,7 +87,6 @@
                 f = t.open(path, 'r')
             else:
                 raise ValueError("Unknown mode for .gz : {}".format(mode))
-<<<<<<< HEAD
         elif shutil.which('gzip') is not None:
             if mode =='w': 
                 t = pipes.Template()
@@ -115,17 +109,6 @@
                     'r':'pbgzip, bgzip and gzip are is not found, cannot decompress input'
                         }[mode])
         return f
-=======
-            return f
-
-        else:
-            raise ValueError({
-                'w':'neither pbgzip nor bgzip are found, cannot compress output',
-                'a':'neither pbgzip nor bgzip are found, cannot compress output',
-                'r':'neither pbgzip nor bgzip are found, cannot decompress input'
-                    }[mode])
-        
->>>>>>> 4afe000c
     elif path.endswith('.lz4'):
         if shutil.which('lz4c') is None:
             raise ValueError({
